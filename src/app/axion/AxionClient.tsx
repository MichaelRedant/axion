--- conflicted
+++ resolved
@@ -47,12 +47,7 @@
   const [notebook, notebookActions] = useNotebook();
   const [result, setResult] = useState<EvaluationSuccess | null>(null);
   const [error, setError] = useState<EvaluationFailure | null>(null);
-<<<<<<< HEAD
-  const [editingCellId, setEditingCellId] = useState<string | null>(null);
-  const [clipboardStatus, setClipboardStatus] = useState<string | null>(null);
-=======
   const [statusMessage, setStatusMessage] = useState<string | null>(null);
->>>>>>> fffa99ef
   const [theme, setThemeState] = useState("neon");
 
   const inputRef = useRef<CalcInputHandle | null>(null);
