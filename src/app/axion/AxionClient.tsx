--- conflicted
+++ resolved
@@ -47,12 +47,7 @@
   const [notebook, notebookActions] = useNotebook();
   const [result, setResult] = useState<EvaluationSuccess | null>(null);
   const [error, setError] = useState<EvaluationFailure | null>(null);
-<<<<<<< HEAD
-  const editingCellIdRef = useRef<string | null>(null);
-  const [clipboardStatus, setClipboardStatus] = useState<string | null>(null);
-=======
   const [statusMessage, setStatusMessage] = useState<string | null>(null);
->>>>>>> ba82edca
   const [theme, setThemeState] = useState("neon");
 
   const inputRef = useRef<CalcInputHandle | null>(null);
@@ -92,26 +87,15 @@
     if (!input.trim()) {
       setResult(null);
       setError({ ok: false, message: t("errors.empty"), position: 0 });
-<<<<<<< HEAD
-      editingCellIdRef.current = null;
-=======
       setEditingCellId(null);
->>>>>>> ba82edca
       return;
     }
 
     const evaluation = analyzeExpression(input);
 
-<<<<<<< HEAD
-    const editingCellId = editingCellIdRef.current;
-    if (editingCellId) {
-      notebookActions.replaceInput(editingCellId, input);
-      editingCellIdRef.current = null;
-=======
     if (editingCellId) {
       notebookActions.replaceInput(editingCellId, input);
       setEditingCellId(null);
->>>>>>> ba82edca
     }
 
     if (evaluation.ok) {
@@ -124,11 +108,7 @@
       setError(evaluation);
       notebookActions.appendError(input, evaluation);
     }
-<<<<<<< HEAD
-  }, [editingCellIdRef, input, notebookActions, t]);
-=======
   }, [editingCellId, input, notebookActions, setEditingCellId, t]);
->>>>>>> ba82edca
 
   const navigateHistory = useCallback(
     (direction: HistoryDirection) => {
@@ -139,11 +119,7 @@
 
       let cursor = historyCursorRef.current;
 
-<<<<<<< HEAD
-      editingCellIdRef.current = null;
-=======
       setEditingCellId(null);
->>>>>>> ba82edca
 
       if (direction === "prev") {
         if (cursor === null) {
@@ -177,11 +153,7 @@
       historyCursorRef.current = cursor;
       requestAnimationFrame(() => inputRef.current?.focus());
     },
-<<<<<<< HEAD
-    [editingCellIdRef, input, notebook.cells],
-=======
     [input, notebook.cells, setEditingCellId],
->>>>>>> ba82edca
   );
 
   const toggleTheme = useCallback(
@@ -206,11 +178,7 @@
           setResult(null);
           setError(null);
           historyCursorRef.current = null;
-<<<<<<< HEAD
-          editingCellIdRef.current = null;
-=======
           setEditingCellId(null);
->>>>>>> ba82edca
           break;
         case "historyPrev":
           navigateHistory("prev");
@@ -228,11 +196,7 @@
           break;
       }
     },
-<<<<<<< HEAD
-    [editingCellIdRef, evaluateExpression, navigateHistory, toggleTheme],
-=======
     [evaluateExpression, navigateHistory, setEditingCellId, toggleTheme],
->>>>>>> ba82edca
   );
 
   const loadCellIntoInput = useCallback(
@@ -250,34 +214,20 @@
     (id: string) => {
       const cell = notebook.cells.find((item) => item.id === id);
       if (!cell) return;
-<<<<<<< HEAD
-      editingCellIdRef.current = null;
-      loadCellIntoInput(cell);
-    },
-    [editingCellIdRef, loadCellIntoInput, notebook.cells],
-=======
       setEditingCellId(null);
       loadCellIntoInput(cell);
     },
     [loadCellIntoInput, notebook.cells],
->>>>>>> ba82edca
   );
 
   const handleDuplicateAndEdit = useCallback(
     (id: string) => {
       const cell = notebook.cells.find((item) => item.id === id);
       if (!cell) return;
-<<<<<<< HEAD
-      editingCellIdRef.current = id;
-      loadCellIntoInput(cell);
-    },
-    [editingCellIdRef, loadCellIntoInput, notebook.cells],
-=======
       setEditingCellId(id);
       loadCellIntoInput(cell);
     },
     [loadCellIntoInput, notebook.cells],
->>>>>>> ba82edca
   );
 
   const handleCopy = useCallback(
@@ -360,22 +310,14 @@
 
   const handleExample = useCallback(
     (example: string) => {
-<<<<<<< HEAD
-      editingCellIdRef.current = null;
-=======
       setEditingCellId(null);
->>>>>>> ba82edca
       setInput(example);
       setResult(null);
       setError(null);
       historyCursorRef.current = null;
       requestAnimationFrame(() => inputRef.current?.focus());
     },
-<<<<<<< HEAD
-    [editingCellIdRef],
-=======
     [setEditingCellId],
->>>>>>> ba82edca
   );
 
   return (
