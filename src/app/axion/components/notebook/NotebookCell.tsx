--- conflicted
+++ resolved
@@ -4,10 +4,7 @@
 import React, {
   forwardRef,
   useCallback,
-<<<<<<< HEAD
-=======
   useEffect,
->>>>>>> fe8246d1
   useImperativeHandle,
   useMemo,
   useRef,
@@ -24,10 +21,7 @@
 import { ExplainAccordion } from "../ExplainAccordion";
 import type { ExplainReference } from "../../lib/algebra/solution";
 import { SolutionSteps, type SolutionStepsHandle } from "./SolutionSteps";
-<<<<<<< HEAD
-=======
 import { tryConvertLatexFractionToDecimal } from "../../lib/utils/numbers";
->>>>>>> fe8246d1
 
 export interface NotebookCellHandle {
   insert: (text: string, cursorOffset?: number) => void;
@@ -344,15 +338,6 @@
               {cell.output?.type === "success" ? (
                 <div className="space-y-4" data-testid={`notebook-output-${cell.id}`}>
                   <div className="space-y-2 text-base">
-<<<<<<< HEAD
-                    {exactHtml ? (
-                      <span dangerouslySetInnerHTML={{ __html: exactHtml }} />
-                    ) : (
-                      <code className="font-mono text-sm text-[var(--ax-muted)]">
-                        {cell.output.evaluation.exact}
-                      </code>
-                    )}
-=======
                     <div className="flex flex-wrap items-start justify-between gap-3">
                       <div className="min-h-[32px] flex-1">
                         {showExactAsDecimal && exactDecimal ? (
@@ -383,7 +368,6 @@
                         </button>
                       ) : null}
                     </div>
->>>>>>> fe8246d1
                     {cell.output.evaluation.approx ? (
                       <p className="font-mono text-xs text-amber-200">
                         ~= {cell.output.evaluation.approx}
