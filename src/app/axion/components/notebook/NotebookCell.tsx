--- conflicted
+++ resolved
@@ -300,23 +300,6 @@
               {cell.output?.type === "success" ? (
                 <div className="space-y-4" data-testid={`notebook-output-${cell.id}`}>
                   <div className="space-y-2 text-base">
-<<<<<<< HEAD
-                    <div className="min-h-[32px]">
-                      {showExactAsDecimal && exactDecimal ? (
-                        <code
-                          className="font-mono text-base text-[var(--ax-text)]"
-                          data-testid={`notebook-exact-decimal-${cell.id}`}
-                        >
-                          {exactDecimal}
-                        </code>
-                      ) : exactHtml ? (
-                        <span dangerouslySetInnerHTML={{ __html: exactHtml }} />
-                      ) : (
-                        <code className="font-mono text-sm text-[var(--ax-muted)]">
-                          {cell.output.evaluation.exact}
-                        </code>
-                      )}
-=======
                     <div className="flex flex-wrap items-start justify-between gap-3">
                       <div className="min-h-[32px] flex-1">
                         {showExactAsDecimal && exactDecimal ? (
@@ -346,7 +329,6 @@
                             : t("common.showDecimal", "Show decimal")}
                         </button>
                       ) : null}
->>>>>>> 20abad73
                     </div>
                     {cell.output.evaluation.approx ? (
                       <p className="font-mono text-xs text-amber-200">
